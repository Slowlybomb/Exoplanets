--- conflicted
+++ resolved
@@ -6,20 +6,29 @@
 
 from flask import Flask, jsonify, render_template, request
 from flask_cors import CORS
-<<<<<<< HEAD
-=======
-import pickle
-import joblib
-import json
-import numpy as np
->>>>>>> 3a3bcf02
+
+try:  # Optional dependency from backend_api branch
+    import joblib  # type: ignore
+except Exception:  # pragma: no cover
+    joblib = None
+
+try:  # Optional dependency from backend_api branch
+    import numpy as np  # type: ignore
+except Exception:  # pragma: no cover
+    np = None
 
 app = Flask(__name__)
 CORS(app)
 
-<<<<<<< HEAD
 SAMPLE_PATH = Path(__file__).with_name("test_data.json")
 MODEL_PARAMS_PATH = Path(__file__).with_name("lightweight_model.json")
+JOBLIB_MODEL_PATH = Path(__file__).with_name("model_test_1.joblib")
+
+_JOBLIB_MODEL = None
+
+ENGINE_LIGHTWEIGHT = "lightweight"
+ENGINE_JOBLIB = "joblib"
+SUPPORTED_ENGINES = {ENGINE_LIGHTWEIGHT, ENGINE_JOBLIB}
 
 if not MODEL_PARAMS_PATH.exists():
     raise RuntimeError(
@@ -41,6 +50,18 @@
         sample = json.load(f)
 
     return {key: value for key, value in sample.items() if key in FEATURE_KEYS}
+
+
+def get_joblib_model():
+    global _JOBLIB_MODEL
+    if joblib is None:
+        return None
+    if _JOBLIB_MODEL is None and JOBLIB_MODEL_PATH.exists():
+        try:
+            _JOBLIB_MODEL = joblib.load(JOBLIB_MODEL_PATH)
+        except Exception:  # pragma: no cover - cache best effort
+            _JOBLIB_MODEL = None
+    return _JOBLIB_MODEL
 
 
 def prepare_payload(payload: dict) -> dict[str, float]:
@@ -78,16 +99,59 @@
     return sigmoid(total)
 
 
-def build_prediction(prepared_features: dict[str, float]) -> dict[str, object]:
+def build_lightweight_prediction(prepared_features: dict[str, float]) -> dict[str, object]:
     probability = predict_probability(prepared_features)
     return {
         "prediction": int(probability >= 0.5),
         "probability": probability,
         "features": prepared_features,
+        "engine": ENGINE_LIGHTWEIGHT,
     }
 
 
-def classify_batch(payloads: list[dict]) -> list[dict[str, object]]:
+def build_joblib_prediction(prepared_features: dict[str, float], model) -> dict[str, object]:
+    if np is not None:
+        feature_vector = np.array([[prepared_features[key] for key in FEATURE_KEYS]], dtype=float)
+    else:
+        feature_vector = [[prepared_features[key] for key in FEATURE_KEYS]]
+
+    raw_prediction = model.predict(feature_vector)[0]
+    try:
+        prediction_value = int(raw_prediction)
+    except (TypeError, ValueError):
+        prediction_value = int(bool(raw_prediction))
+
+    probability_value: float | None = None
+    if hasattr(model, "predict_proba"):
+        try:
+            proba = model.predict_proba(feature_vector)[0]
+            if len(proba) > 1:
+                probability_value = float(proba[1])
+            else:
+                probability_value = float(proba[0])
+        except Exception:  # pragma: no cover - downstream model may not support proba
+            probability_value = None
+
+    result: dict[str, object] = {
+        "prediction": prediction_value,
+        "features": prepared_features,
+        "engine": ENGINE_JOBLIB,
+    }
+    if probability_value is not None and math.isfinite(probability_value):
+        result["probability"] = probability_value
+    return result
+
+
+def run_inference(prepared_features: dict[str, float], engine: str) -> dict[str, object]:
+    if engine == ENGINE_JOBLIB:
+        model = get_joblib_model()
+        if model is None:
+            raise ValueError("Joblib model is not available on the server.")
+        return build_joblib_prediction(prepared_features, model)
+    return build_lightweight_prediction(prepared_features)
+
+
+def classify_batch(payloads: list[dict], engine: str) -> list[dict[str, object]]:
     results: list[dict[str, object]] = []
     for index, payload in enumerate(payloads):
         if not isinstance(payload, dict):
@@ -100,7 +164,12 @@
             results.append({"index": index, "error": str(exc)})
             continue
 
-        prediction = build_prediction(prepared)
+        try:
+            prediction = run_inference(prepared, engine)
+        except ValueError as exc:
+            results.append({"index": index, "error": str(exc)})
+            continue
+
         results.append({"index": index, **prediction})
 
     return results
@@ -158,60 +227,70 @@
 
     raise ValueError("Unsupported file type. Upload a .json or .csv file.")
 
-=======
-# Load model
-model = joblib.load('model_test_1.joblib')
->>>>>>> 3a3bcf02
+
+def choose_engine(raw_engine: str | None) -> str:
+    engine = (raw_engine or "").strip().lower()
+    if not engine:
+        return ENGINE_LIGHTWEIGHT
+    if engine not in SUPPORTED_ENGINES:
+        raise ValueError(
+            f"Unsupported engine '{raw_engine}'. Valid options are: {', '.join(sorted(SUPPORTED_ENGINES))}."
+        )
+    if engine == ENGINE_JOBLIB and get_joblib_model() is None:
+        raise ValueError("Joblib model requested but it is not available on the server.")
+    return engine
+
 
 @app.route("/")
 def mainpage():
     return render_template("index.html")
 
-<<<<<<< HEAD
 
 @app.route("/exoplanet", methods=["GET", "POST"])
 def exoplanet():
+    engine_param = request.args.get("engine")
+    try:
+        engine = choose_engine(engine_param)
+    except ValueError as exc:
+        return jsonify({"error": str(exc)}), 400
+
     if request.method == "GET":
         sample = load_sample()
         prepared = prepare_payload(sample)
-        return jsonify(build_prediction(prepared))
+        try:
+            prediction = run_inference(prepared, engine)
+        except ValueError as exc:
+            return jsonify({"error": str(exc)}), 400
+        return jsonify(prediction)
 
     uploaded_file = request.files.get("file")
     if uploaded_file:
         try:
             batch_payloads = load_batch_from_file(uploaded_file)
-            results = classify_batch(batch_payloads)
+            results = classify_batch(batch_payloads, engine)
         except ValueError as exc:
             return jsonify({"error": str(exc)}), 400
-        return jsonify({"results": results})
+        return jsonify({"results": results, "engine": engine})
 
     payload = request.get_json(silent=True)
     if payload is None:
         return jsonify({"error": "Request must include JSON data or an uploaded file."}), 400
 
     if isinstance(payload, list):
-        results = classify_batch(payload)
-        return jsonify({"results": results})
+        results = classify_batch(payload, engine)
+        return jsonify({"results": results, "engine": engine})
 
     if not isinstance(payload, dict):
         return jsonify({"error": "JSON payload must be an object or an array of objects."}), 400
 
     try:
         prepared = prepare_payload(payload)
+        prediction = run_inference(prepared, engine)
     except ValueError as exc:
         return jsonify({"error": str(exc)}), 400
 
-    return jsonify(build_prediction(prepared))
+    return jsonify(prediction)
 
 
 if __name__ == "__main__":
-    app.run(debug=True)
-=======
-@app.route("/exoplanet")
-def exoplanet():
-    #data = request.get_json()
-    with open("test_data.json", "r") as f: data = json.load(f)
-    features = np.array([list(data.values())])
-    prediction = model.predict(features)[0]
-    return jsonify({"prediction": int(prediction), "features": data})
->>>>>>> 3a3bcf02
+    app.run(debug=True)